//
//  TestUtilities.swift
//  JaegerTests
//
//  Created by Simon-Pierre Roy on 10/30/18.
//

import XCTest
@testable import Jaeger
import CoreData

<<<<<<< HEAD
class TestUtilities {
    
=======
/**
 Useful and reusable constants to help the construction of new tests.
 */
enum TestUtilitiesConstants {
    /// Fixed UUID for a `Span`
    static let spanUUID = UUID(uuidString: "271C452F-D78A-4612-9425-79BCC21B3811")!
    /// Fixed UUID for a `Trace`
    static let traceUUID = UUID(uuidString: "54186C03-8F55-403F-97D0-CF602CE3D903")!
}

/**
 A stub Tracer.
 
 Useful to test Spans when reporting can be ignored. **Do not use** the `startSpan` function.
 */
class EmptyTestTracer: Tracer {
    /// **Do not use**
    func startSpan(operationName: String, references: Span.Reference?, startTime: Date, tags: [Tag]) -> OTSpan {
        fatalError()
    }

    /// It does nothing.
    func report(span: Span) { }
}

/**
 A mock Tracer.
 
 Useful to test Spans when the result of the report function is needed. **Do not use** the `startSpan` function.
 */
class CompletionTestTracer: Tracer {

    private let reportedSpanCompletion: (Span) -> Void

    /**
     A Mock Tracer.
     
     - Parameter reportedSpanCompletion: A completion called every time a span is reported.
     - Parameter span: The reported span.
     
     */
    init(reportedSpanCompletion: @escaping (_ span: Span) -> Void) {
        self.reportedSpanCompletion = reportedSpanCompletion
    }

    /// **Do not use**
    func startSpan(operationName: String, references: Span.Reference?, startTime: Date, tags: [Tag]) -> OTSpan {
        fatalError()
    }

>>>>>>> 65fbc2d0
    /**
     Useful and reusable constants to help the construction of new tests.
     */
    enum Constants {
        /// Fixed UUID for a `Span`
        static let spanUUID = UUID(uuidString: "271C452F-D78A-4612-9425-79BCC21B3811")!
        /// Fixed UUID for a `Trace`
        static let traceUUID = UUID(uuidString: "54186C03-8F55-403F-97D0-CF602CE3D903")!
        /// The name of the core data agent model file.
        static let coreDataAgentModelName = "OTCoreDataAgent"
    }
<<<<<<< HEAD
    
=======
}

class TestUtilities {

>>>>>>> 65fbc2d0
    private init() {} // Only static methods for the class.

    /**
     A span constructor with default parameters for all fields.
     
     Useful to test Spans when the result of the report function is needed.
     
     - Parameter name: Default is \"testSpan\".
     - Parameter parentUUID:Default is `nil`.
     - Parameter startTime: Default is `Date()`.
     - Parameter spanUUID:  Default is `TestUtilitiesConstants.spanUUID`.
     - Parameter traceUUID: Default is `TestUtilitiesConstants.traceUUID`.
     - Parameter tracer: Default is `EmptyTestTracer`.
     - Parameter logs: Default is `[]`.
     - Parameter tags: Default is `[:]`.
     - Parameter references: Default is `[]`.
     
     */
<<<<<<< HEAD
    static func getNewTestSpan(
        name: String = "testSpan",
        parentUUID: UUID? = nil,
        startTime: Date = Date(),
        spanUUID: UUID = TestUtilities.Constants.spanUUID,
        traceUUID: UUID = TestUtilities.Constants.traceUUID,
        tracer: Tracer = EmptyTestTracer(),
        logs: [Log] = [],
        tags: [Tag.Key : Tag] = [:],
        references: [Span.Reference] = []
        ) -> Span {
        
        return Span(
            tracer: tracer,
            spanRef: Span.Context(traceId: traceUUID, spanId: spanUUID),
            parentSpanId: parentUUID,
            operationName: name,
            references: references,
            flag: .debug,
            startTime: startTime,
            tags: tags,
            logs: logs
        )
    }
    
    /** The `OTCoreDataAgent.mom` file is generated during the creation of the Jaeger framework and added to its bundle. A link to the file was added the Jaeger project (drag and drop + setting the location relative to build products and then edit the project file to fix the path). This file was added as a resource for the test bundle in the build phases. Since the framework is added as a dependency of the test target, the file will be created before the compilation of the test project. */
    private static let URLForCoreDataAgentModel = Bundle(for: TestUtilities.self).bundleURL.appendingPathComponent(Constants.coreDataAgentModelName + ".mom")
    
    /** A shared model for the OTCoreDataAgent file. The model is shared in order to avoid having multiple `NSManagedObjectModel` claiming the class `CoreDataSpan`. This would happen since each test function is associated to a new instance of the `XCTestCase` class! Not using a shared model would result in multiples core data warnings. */
    static let modelForCoreDataAgent: NSManagedObjectModel = {
        guard let model = NSManagedObjectModel(contentsOf: URLForCoreDataAgentModel) else {
            fatalError()
        }
        return model
    }()
=======
    static func getNewTestSpan(name: String = "testSpan",
                               parentUUID: UUID? = nil,
                               startTime: Date = Date(),
                               spanUUID: UUID = TestUtilitiesConstants.spanUUID,
                               traceUUID: UUID = TestUtilitiesConstants.traceUUID,
                               tracer: Tracer = EmptyTestTracer(),
                               logs: [Log] = [],
                               tags: [Tag.Key: Tag] = [:],
                               references: [Span.Reference] = []) -> Span {

        return Span(tracer: tracer,
                    spanRef: Span.Context(traceId: traceUUID, spanId: spanUUID),
                    parentSpanId: parentUUID,
                    operationName: name,
                    references: references,
                    flag: .debug,
                    startTime: startTime,
                    tags: tags,
                    logs: logs)
    }
>>>>>>> 65fbc2d0
}<|MERGE_RESOLUTION|>--- conflicted
+++ resolved
@@ -9,61 +9,8 @@
 @testable import Jaeger
 import CoreData
 
-<<<<<<< HEAD
 class TestUtilities {
-    
-=======
-/**
- Useful and reusable constants to help the construction of new tests.
- */
-enum TestUtilitiesConstants {
-    /// Fixed UUID for a `Span`
-    static let spanUUID = UUID(uuidString: "271C452F-D78A-4612-9425-79BCC21B3811")!
-    /// Fixed UUID for a `Trace`
-    static let traceUUID = UUID(uuidString: "54186C03-8F55-403F-97D0-CF602CE3D903")!
-}
 
-/**
- A stub Tracer.
- 
- Useful to test Spans when reporting can be ignored. **Do not use** the `startSpan` function.
- */
-class EmptyTestTracer: Tracer {
-    /// **Do not use**
-    func startSpan(operationName: String, references: Span.Reference?, startTime: Date, tags: [Tag]) -> OTSpan {
-        fatalError()
-    }
-
-    /// It does nothing.
-    func report(span: Span) { }
-}
-
-/**
- A mock Tracer.
- 
- Useful to test Spans when the result of the report function is needed. **Do not use** the `startSpan` function.
- */
-class CompletionTestTracer: Tracer {
-
-    private let reportedSpanCompletion: (Span) -> Void
-
-    /**
-     A Mock Tracer.
-     
-     - Parameter reportedSpanCompletion: A completion called every time a span is reported.
-     - Parameter span: The reported span.
-     
-     */
-    init(reportedSpanCompletion: @escaping (_ span: Span) -> Void) {
-        self.reportedSpanCompletion = reportedSpanCompletion
-    }
-
-    /// **Do not use**
-    func startSpan(operationName: String, references: Span.Reference?, startTime: Date, tags: [Tag]) -> OTSpan {
-        fatalError()
-    }
-
->>>>>>> 65fbc2d0
     /**
      Useful and reusable constants to help the construction of new tests.
      */
@@ -75,14 +22,7 @@
         /// The name of the core data agent model file.
         static let coreDataAgentModelName = "OTCoreDataAgent"
     }
-<<<<<<< HEAD
-    
-=======
-}
 
-class TestUtilities {
-
->>>>>>> 65fbc2d0
     private init() {} // Only static methods for the class.
 
     /**
@@ -101,7 +41,6 @@
      - Parameter references: Default is `[]`.
      
      */
-<<<<<<< HEAD
     static func getNewTestSpan(
         name: String = "testSpan",
         parentUUID: UUID? = nil,
@@ -110,10 +49,10 @@
         traceUUID: UUID = TestUtilities.Constants.traceUUID,
         tracer: Tracer = EmptyTestTracer(),
         logs: [Log] = [],
-        tags: [Tag.Key : Tag] = [:],
+        tags: [Tag.Key: Tag] = [:],
         references: [Span.Reference] = []
         ) -> Span {
-        
+
         return Span(
             tracer: tracer,
             spanRef: Span.Context(traceId: traceUUID, spanId: spanUUID),
@@ -126,10 +65,10 @@
             logs: logs
         )
     }
-    
+
     /** The `OTCoreDataAgent.mom` file is generated during the creation of the Jaeger framework and added to its bundle. A link to the file was added the Jaeger project (drag and drop + setting the location relative to build products and then edit the project file to fix the path). This file was added as a resource for the test bundle in the build phases. Since the framework is added as a dependency of the test target, the file will be created before the compilation of the test project. */
     private static let URLForCoreDataAgentModel = Bundle(for: TestUtilities.self).bundleURL.appendingPathComponent(Constants.coreDataAgentModelName + ".mom")
-    
+
     /** A shared model for the OTCoreDataAgent file. The model is shared in order to avoid having multiple `NSManagedObjectModel` claiming the class `CoreDataSpan`. This would happen since each test function is associated to a new instance of the `XCTestCase` class! Not using a shared model would result in multiples core data warnings. */
     static let modelForCoreDataAgent: NSManagedObjectModel = {
         guard let model = NSManagedObjectModel(contentsOf: URLForCoreDataAgentModel) else {
@@ -137,26 +76,4 @@
         }
         return model
     }()
-=======
-    static func getNewTestSpan(name: String = "testSpan",
-                               parentUUID: UUID? = nil,
-                               startTime: Date = Date(),
-                               spanUUID: UUID = TestUtilitiesConstants.spanUUID,
-                               traceUUID: UUID = TestUtilitiesConstants.traceUUID,
-                               tracer: Tracer = EmptyTestTracer(),
-                               logs: [Log] = [],
-                               tags: [Tag.Key: Tag] = [:],
-                               references: [Span.Reference] = []) -> Span {
-
-        return Span(tracer: tracer,
-                    spanRef: Span.Context(traceId: traceUUID, spanId: spanUUID),
-                    parentSpanId: parentUUID,
-                    operationName: name,
-                    references: references,
-                    flag: .debug,
-                    startTime: startTime,
-                    tags: tags,
-                    logs: logs)
-    }
->>>>>>> 65fbc2d0
 }