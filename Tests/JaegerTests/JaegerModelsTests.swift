//
//  JaegerModelsTests.swift
//  JaegerTests
//
//  Created by Simon-Pierre Roy on 10/30/18.
//

import XCTest
@testable import Jaeger

class JaegerModelsTests: XCTestCase {

    func testJaegerTagConversionString() {
        let tag = Tag(key: "testKey", tagType: .string("testType"))
        let jaegerTag = JaegerTag(tag: tag)
        XCTAssertEqual(jaegerTag.key, "testKey")
        XCTAssertEqual(jaegerTag.vStr, "testType")
        XCTAssertNil(jaegerTag.vBool)
        XCTAssertNil(jaegerTag.vLong)
        XCTAssertNil(jaegerTag.vBinary)
        XCTAssertNil(jaegerTag.vDouble)
        XCTAssertEqual(jaegerTag.vType, .string)
    }

    func testJaegerTagConversionBool() {
        let tag = Tag(key: "testKey", tagType: .bool(false))
        let jaegerTag = JaegerTag(tag: tag)
        XCTAssertEqual(jaegerTag.key, "testKey")
        XCTAssertNil(jaegerTag.vStr)
        XCTAssertEqual(jaegerTag.vBool, false)
        XCTAssertNil(jaegerTag.vLong)
        XCTAssertNil(jaegerTag.vBinary)
        XCTAssertNil(jaegerTag.vDouble)
        XCTAssertEqual(jaegerTag.vType, .bool)
    }

    func testJaegerTagConversionLong() {
        let tag = Tag(key: "testKey", tagType: .int64(42))
        let jaegerTag = JaegerTag(tag: tag)
        XCTAssertEqual(jaegerTag.key, "testKey")
        XCTAssertNil(jaegerTag.vStr)
        XCTAssertNil(jaegerTag.vBool)
        XCTAssertEqual(jaegerTag.vLong, 42)
        XCTAssertNil(jaegerTag.vBinary)
        XCTAssertNil(jaegerTag.vDouble)
        XCTAssertEqual(jaegerTag.vType, .long)
    }

    func testJaegerTagConversionBinary() {
        let tag = Tag(key: "testKey", tagType: .binary([UInt8(1)]))
        let jaegerTag = JaegerTag(tag: tag)
        XCTAssertEqual(jaegerTag.key, "testKey")
        XCTAssertNil(jaegerTag.vStr)
        XCTAssertNil(jaegerTag.vBool)
        XCTAssertNil(jaegerTag.vLong)
        XCTAssertEqual(jaegerTag.vBinary, [UInt8(1)])
        XCTAssertNil(jaegerTag.vDouble)
        XCTAssertEqual(jaegerTag.vType, .binary)
    }

    func testJaegerTagConversionDouble() {
        let tag = Tag(key: "testKey", tagType: .double(42))
        let jaegerTag = JaegerTag(tag: tag)
        XCTAssertEqual(jaegerTag.key, "testKey")
        XCTAssertNil(jaegerTag.vStr)
        XCTAssertNil(jaegerTag.vBool)
        XCTAssertNil(jaegerTag.vLong)
        XCTAssertNil(jaegerTag.vBinary)
        XCTAssertEqual(jaegerTag.vDouble, 42)
        XCTAssertEqual(jaegerTag.vType, .double)
    }
    
    func testJaegerLogConversion() {
        let date = Date()
        let tag1 = Tag(key: "testKey1", tagType: .string("testType"))
        let tag2 = Tag(key: "testKey2", tagType: .double(42))
        
        let log = Log(timestamp: date, fields: [tag1, tag2])

        let jaegerLog = JaegerLog(log: log)

        XCTAssertEqual(jaegerLog.fields.first?.key, "testKey1")
        XCTAssertEqual(jaegerLog.fields.first?.vStr, "testType")
        XCTAssertEqual(jaegerLog.fields.last?.key, "testKey2")
        XCTAssertEqual(jaegerLog.fields.last?.vDouble, 42)
        XCTAssertEqual(jaegerLog.timestamp, Int64(date.timeIntervalSince1970.microseconds))
    }

    func testJaegerSpanReferenceChildOfConversion() {
        let uuid = UUID()
        let context =  Span.Context(traceId: uuid, spanId: uuid)
        let ref = Span.Reference(refType: .childOf, context: context)
        let jaegerRef = JaegerSpan.JaegerSpanReference(ref: ref)

        XCTAssertEqual(jaegerRef.spanId, Int64(bitPattern: uuid.firstHalfBits))
        XCTAssertEqual(jaegerRef.traceIdLow, Int64(bitPattern: uuid.firstHalfBits))
        XCTAssertEqual(jaegerRef.traceIdHigh, Int64(bitPattern: uuid.secondHalfBits))
        XCTAssertEqual(jaegerRef.refType, .childOf)
    }

    func testJaegerSpanReferenceFollowsFromConversion() {
        let uuid = UUID()
        let context =  Span.Context(traceId: uuid, spanId: uuid)
        let ref = Span.Reference(refType: .followsFrom, context: context)
        let jaegerRef = JaegerSpan.JaegerSpanReference(ref: ref)

        XCTAssertEqual(jaegerRef.spanId, Int64(bitPattern: uuid.firstHalfBits))
        XCTAssertEqual(jaegerRef.traceIdLow, Int64(bitPattern: uuid.firstHalfBits))
        XCTAssertEqual(jaegerRef.traceIdHigh, Int64(bitPattern: uuid.secondHalfBits))
        XCTAssertEqual(jaegerRef.refType, .followsFrom)
    }

    func testJaegerSpanConversion() {
        let tracer = EmptyTestTracer()
        let startTime = Date()
        let endTime = Date().addingTimeInterval(1)
        let tag = Tag(key: "testKey", tagType: .string("testType"))
        let log = Log(timestamp: startTime, fields: [tag])
        let uuid = UUID()
        let name = "oppName"
        let context =  Span.Context(traceId: uuid, spanId: uuid)
        let ref = Span.Reference(refType: .childOf, context: context)
        
        var span = Span(
            tracer: tracer,
            spanRef: context,
            parentSpanId: uuid,
            operationName: name,
            references: [ref],
            flag: .debug,
            startTime: startTime,
            tags: [tag.key: tag],
            logs: [log]
        )
        span.finish(at: endTime)

        let jaegerSpan = JaegerSpan(span: span)

        XCTAssertEqual(jaegerSpan.spanId, Int64(bitPattern: uuid.firstHalfBits))
        XCTAssertEqual(jaegerSpan.traceIdLow, Int64(bitPattern: uuid.firstHalfBits))
        XCTAssertEqual(jaegerSpan.traceIdHigh, Int64(bitPattern: uuid.secondHalfBits))
        XCTAssertEqual(jaegerSpan.operationName, name)
        XCTAssertEqual(jaegerSpan.flags, 2)
        XCTAssertEqual(jaegerSpan.startTime, Int64(startTime.timeIntervalSince1970.microseconds))
        XCTAssertEqual(jaegerSpan.incomplete, false)
        XCTAssertEqual(jaegerSpan.tags?.first?.key, "testKey")
        XCTAssertEqual(jaegerSpan.tags?.first?.vStr, "testType")
        XCTAssertEqual(jaegerSpan.logs?.first?.timestamp, Int64(startTime.timeIntervalSince1970.microseconds))
        XCTAssertEqual(jaegerSpan.logs?.first?.fields.first?.key, "testKey")
        XCTAssertEqual(jaegerSpan.logs?.first?.fields.first?.vStr, "testType")
        XCTAssertEqual(jaegerSpan.duration, Int64(endTime.timeIntervalSince(startTime).microseconds))
    }

    func testPerformanceJaegerSpanConversion() {
        let tracer = EmptyTestTracer()
        let startTime = Date()
        let tag = Tag(key: "testKey", tagType: .string("testType"))
        let log = Log(timestamp: startTime, fields: [tag])
        let uuid = UUID()
        let name = "oppName"
        let context =  Span.Context(traceId: uuid, spanId: uuid)
        let ref = Span.Reference(refType: .childOf, context: context)
<<<<<<< HEAD
        
        let span = Span(
            tracer: tracer,
            spanRef: context,
            parentSpanId: uuid,
            operationName: name,
            references: [ref],
            flag: .debug,
            startTime: startTime,
            tags: [tag.key: tag],
            logs: [log]
        )
        
=======

        let span = Span(tracer: tracer,
                 spanRef: context,
                 parentSpanId: uuid,
                 operationName: name,
                 references: [ref],
                 flag: .debug,
                 startTime: startTime,
                 tags: [tag.key: tag],
                 logs: [log])

>>>>>>> 65fbc2d0
        self.measure {
            let jaegerSpan = JaegerSpan(span: span)
            _ = jaegerSpan.duration
        }
    }

    func testPerformanceSpanCreationAndConversion() {

        let tracer = EmptyTestTracer()

        self.measure {

            let startTime = Date()
            let tag = Tag(key: "testKey", tagType: .string("testType"))
            let log = Log(timestamp: startTime, fields: [tag])
            let uuid = UUID()
            let name = "oppName"
            let context =  Span.Context(traceId: uuid, spanId: uuid)
            let ref = Span.Reference(refType: .childOf, context: context)
<<<<<<< HEAD
            
            let span = Span(
                tracer: tracer,
                spanRef: context,
                parentSpanId: uuid,
                operationName: name,
                references: [ref],
                flag: .debug,
                startTime: startTime,
                tags: [tag.key: tag],
                logs: [log]
            )
            
=======

            let span = Span(tracer: tracer,
                            spanRef: context,
                            parentSpanId: uuid,
                            operationName: name,
                            references: [ref],
                            flag: .debug,
                            startTime: startTime,
                            tags: [tag.key: tag],
                            logs: [log])

>>>>>>> 65fbc2d0
            let jaegerSpan = JaegerSpan(span: span)
            _ = jaegerSpan.duration
        }
    }
}<|MERGE_RESOLUTION|>--- conflicted
+++ resolved
@@ -69,12 +69,12 @@
         XCTAssertEqual(jaegerTag.vDouble, 42)
         XCTAssertEqual(jaegerTag.vType, .double)
     }
-    
+
     func testJaegerLogConversion() {
         let date = Date()
         let tag1 = Tag(key: "testKey1", tagType: .string("testType"))
         let tag2 = Tag(key: "testKey2", tagType: .double(42))
-        
+
         let log = Log(timestamp: date, fields: [tag1, tag2])
 
         let jaegerLog = JaegerLog(log: log)
@@ -120,7 +120,7 @@
         let name = "oppName"
         let context =  Span.Context(traceId: uuid, spanId: uuid)
         let ref = Span.Reference(refType: .childOf, context: context)
-        
+
         var span = Span(
             tracer: tracer,
             spanRef: context,
@@ -160,8 +160,7 @@
         let name = "oppName"
         let context =  Span.Context(traceId: uuid, spanId: uuid)
         let ref = Span.Reference(refType: .childOf, context: context)
-<<<<<<< HEAD
-        
+
         let span = Span(
             tracer: tracer,
             spanRef: context,
@@ -173,20 +172,7 @@
             tags: [tag.key: tag],
             logs: [log]
         )
-        
-=======
-
-        let span = Span(tracer: tracer,
-                 spanRef: context,
-                 parentSpanId: uuid,
-                 operationName: name,
-                 references: [ref],
-                 flag: .debug,
-                 startTime: startTime,
-                 tags: [tag.key: tag],
-                 logs: [log])
-
->>>>>>> 65fbc2d0
+
         self.measure {
             let jaegerSpan = JaegerSpan(span: span)
             _ = jaegerSpan.duration
@@ -206,8 +192,7 @@
             let name = "oppName"
             let context =  Span.Context(traceId: uuid, spanId: uuid)
             let ref = Span.Reference(refType: .childOf, context: context)
-<<<<<<< HEAD
-            
+
             let span = Span(
                 tracer: tracer,
                 spanRef: context,
@@ -219,20 +204,7 @@
                 tags: [tag.key: tag],
                 logs: [log]
             )
-            
-=======
-
-            let span = Span(tracer: tracer,
-                            spanRef: context,
-                            parentSpanId: uuid,
-                            operationName: name,
-                            references: [ref],
-                            flag: .debug,
-                            startTime: startTime,
-                            tags: [tag.key: tag],
-                            logs: [log])
-
->>>>>>> 65fbc2d0
+
             let jaegerSpan = JaegerSpan(span: span)
             _ = jaegerSpan.duration
         }
